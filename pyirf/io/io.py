"""
Set of classes and functions of input and output.

Proposal of general structure:
- a reader for each data format (in the end only FITS, but also HDF5 for now)
- a mapper that reads user-defined DL2 column names into GADF format
- there should be only one output format (we follow GADF).

Currently some column names are defined in the configuration file under the
section 'column_definition'.

"""


# PYTHON STANDARD LIBRARY
# import os

# THIRD-PARTY MODULES

from astropy.io import fits
import yaml

# import pkg_resources
from tables import open_file
import numpy as np
import pandas as pd

from ctapipe.io import HDF5TableReader
from ctapipe.io.containers import MCHeaderContainer


def load_config(name):
    """
    Load YAML configuration file.

    Parameters
    ----------
    name : str
        Path of the configuration file.

    Returns
    -------
    cfg : dict
        Dictionary containing all the configuration information.

    """
    try:
        with open(name, "r") as stream:
            cfg = yaml.load(stream, Loader=yaml.FullLoader)
    except FileNotFoundError as e:
        print(e)
        raise
    return cfg


def read_simu_info_hdf5(filename):
    """
    Read simu info from an hdf5 file

    Returns
    -------
    `ctapipe.containers.MCHeaderContainer`
    """

    with HDF5TableReader(filename) as reader:
        mcheader = reader.read("/simulation/run_config", MCHeaderContainer())
        mc = next(mcheader)

    return mc


def read_simu_info_merged_hdf5(filename):
    """
    Read simu info from a merged hdf5 file.

    Check that simu info are the same for all runs from merged file.
    Combine relevant simu info such as num_showers (sum).
    Note: works for a single run file as well.

    Parameters
    ----------
    filename: path to an hdf5 merged file

    Returns
    -------
    `ctapipe.containers.MCHeaderContainer`

    """
    with open_file(filename) as file:
        simu_info = file.root["simulation/run_config"]
        colnames = simu_info.colnames
        not_to_check = [
            "num_showers",
            "shower_prog_start",
            "detector_prog_start",
            "obs_id",
        ]
        for k in colnames:
            if k not in not_to_check:
                assert np.all(simu_info[:][k] == simu_info[0][k])
        num_showers = simu_info[:]["num_showers"].sum()

    combined_mcheader = read_simu_info_hdf5(filename)
    combined_mcheader["num_showers"] = num_showers
    return combined_mcheader


<<<<<<< HEAD
def get_simu_info(filepath, particle_name, config={}):
    """Read simulated information from file and return config."""
=======
def get_simu_info(filepath, particle_name, config=None):
    """
    read simu info from file and return config
    """
    if config is None:
        config = {}
>>>>>>> f5828a25

    if "particle_information" not in config:
        config["particle_information"] = {}
    if particle_name not in config["particle_information"]:
        config["particle_information"][particle_name] = {}
    cfg = config["particle_information"][particle_name]

    simu = read_simu_info_merged_hdf5(filepath)
    cfg["n_events_per_file"] = simu.num_showers * simu.shower_reuse
    cfg["n_files"] = 1
    cfg["e_min"] = simu.energy_range_min
    cfg["e_max"] = simu.energy_range_max
    cfg["gen_radius"] = simu.max_scatter_range
    cfg["diff_cone"] = simu.max_viewcone_radius
    cfg["gen_gamma"] = -simu.spectral_index

<<<<<<< HEAD
    print(particle_name)
    print(cfg)

    return config


def internal_dataformat_mapper(debug=False, config=None):
    """Defines the format to be used internally after input.

    All readers should call this function to map input data from different
    formats.

    Parameters
    ----------
    config : dict
        Dictionary obtained from pyirf.io.load_config.
    debug  : bool
        If True, print some debugging information.

    Returns
    -------

    columns : dict
        Dictionary that maps user-defined DL2 quantities to the internal equivalent.

    """

    columns = {}

    for key in config["column_definition"]:
        columns[key] = config["column_definition"][key]

    if debug:
        print("Mapping to internal data format....")
        print(columns)

    return columns


def read_FITS(config=None, infile=None, pipeline="EventDisplay", debug=False):
    """
    Store contents of a FITS file into one or more astropy tables.

    Parameters
    ----------
    config : str
        Path of the DL2 file.
    infile : str
        Path of the DL2 file.
    debug  : bool
        If True, print some debugging information.

    Returns
    -------

    table : astropy.Table
        Astropy Table object containing the reconstructed events information.

    Notes
    -----
    For the moment this reader is specific to EventDisplay.

    If DL2 files in FITS format are supposed to have all the same structure,
    then this reader is fine; if not, this reader will become
    read_EventDisplay_FITS and others will follow.

    In general, though, for the the final FITS reader or any other specific one:

    - if GADF mandatory columns names are missing, only a warning is raised,
    - it is possible to add custom columns.

    """
    DL2data = dict()

    colnames = internal_dataformat_mapper(debug, config=config)

    # later differentiate between EVENTS, GTI & POINTING

    with fits.open(infile) as hdul:

        print(f"Found {len(hdul)} Header Data Units in {hdul.filename()}.")

        EVENTS = hdul[1]

        # map the keys

        for INTERNAL_key, USER_key in colnames.items():

            print(f"Checking if {INTERNAL_key} equivalent is defined...")

            # check for mispellings in the config file
            if USER_key in EVENTS.columns.names:
                if pipeline == "EventDisplay":
                    # for Event Display EVENTS is HDU 1
                    DL2data[INTERNAL_key] = EVENTS.data[USER_key]
                else:
                    print("WARNING : we support only EventDisplay for now!")
            else:
                print(f"WARNING : {USER_key} missing from DL2 data!")

    # Convert to pandas dataframe
    DL2data = pd.DataFrame.from_dict(DL2data)

    return DL2data


def write(cuts=None, irfs=None):
    """
    DL3 data writer.

    This should be writer for the DL3 data.
    For the moment it is just a dummy function for reference.
    Final format is still unclear, we are trying to follow the latest
    version of GADF [1]_.

    Notes
    -----

    .. [1] https://gamma-astro-data-formats.readthedocs.io/en/latest/

    """
    return None


# def get_resource(resource_name):
#     """ get the filename for a resource """
#     resource_path = os.path.join('resources', resource_name)
#     if not pkg_resources.resource_exists(__name__, resource_path):
#         raise FileNotFoundError(f"Couldn't find resource: {resource_name}")
#     else:
#         return pkg_resources.resource_filename(__name__, resource_path)
=======
    return config
>>>>>>> f5828a25
<|MERGE_RESOLUTION|>--- conflicted
+++ resolved
@@ -105,17 +105,12 @@
     return combined_mcheader
 
 
-<<<<<<< HEAD
-def get_simu_info(filepath, particle_name, config={}):
-    """Read simulated information from file and return config."""
-=======
 def get_simu_info(filepath, particle_name, config=None):
     """
     read simu info from file and return config
     """
     if config is None:
         config = {}
->>>>>>> f5828a25
 
     if "particle_information" not in config:
         config["particle_information"] = {}
@@ -131,10 +126,6 @@
     cfg["gen_radius"] = simu.max_scatter_range
     cfg["diff_cone"] = simu.max_viewcone_radius
     cfg["gen_gamma"] = -simu.spectral_index
-
-<<<<<<< HEAD
-    print(particle_name)
-    print(cfg)
 
     return config
 
@@ -263,7 +254,4 @@
 #     if not pkg_resources.resource_exists(__name__, resource_path):
 #         raise FileNotFoundError(f"Couldn't find resource: {resource_name}")
 #     else:
-#         return pkg_resources.resource_filename(__name__, resource_path)
-=======
-    return config
->>>>>>> f5828a25
+#         return pkg_resources.resource_filename(__name__, resource_path)